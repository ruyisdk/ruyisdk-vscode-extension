// SPDX-License-Identifier: Apache-2.0
/**
 * RuyiSDK VS Code Extension - Install via PyPI
 *
 * Command: ruyi.install
 * Workflow:
 *   1) Check if Python is available
 *   2) If Python is available → run `python -m pip install -U ruyi`
 *   3) Success → show "Ruyi installation completed."
 *   4) Failure → show error message
 */

import * as cp from 'child_process';
import * as util from 'util';
import * as vscode from 'vscode';

import {LONG_CMD_TIMEOUT_MS, SHORT_CMD_TIMEOUT_MS} from '../common/constants';
import {formatExecError, isSupportedPlatform, pythonCandidates} from '../common/utils';

const execAsync = util.promisify(cp.exec);

async function resolvePython(): Promise<string|null> {
  for (const cmd of pythonCandidates()) {
    try {
      await execAsync(`${cmd} --version`, {timeout: SHORT_CMD_TIMEOUT_MS});
      return cmd;
    } catch {
      // try next candidate
    }
  }
  return null;
}

export default function registerInstallCommand(
    context: vscode.ExtensionContext) {
  const disposable = vscode.commands.registerCommand('ruyi.install', async () => {
    if (!isSupportedPlatform()) {
      vscode.window.showErrorMessage(
          'This extension currently supports Linux only.');
      return;
    }

    const py = await resolvePython();
    if (!py) {
      vscode.window.showErrorMessage(
          'No Python interpreter found (python3/python/py).');
      return;
    }

    const choice = await vscode.window.showInformationMessage(
        'Python detected. Install/upgrade Ruyi via PyPI?', 'Install', 'Cancel');
    if (choice !== 'Install') return;

    await vscode.window.withProgress(
        {
          location: vscode.ProgressLocation.Notification,
          title: 'Installing/Upgrading Ruyi via pip...',
          cancellable: false,
        },
        async () => {
          try {
            await execAsync(
                `${py} -m pip install --user -U ruyi`,
                {timeout: LONG_CMD_TIMEOUT_MS});

<<<<<<< HEAD
            try {
              const {stdout} = await execAsync(`${py} -m ruyi --version`, {
                timeout: SHORT_CMD_TIMEOUT_MS,
              });
              const version = stdout.trim();
              vscode.window.showInformationMessage(
                  `Ruyi installed: ${version}`);
            } catch {
              vscode.window.showWarningMessage(
                  'Ruyi was installed, but the executable may not be in your PATH. ' +
                  'If you used pip --user, add ~/.local/bin to PATH (e.g., export PATH="$HOME/.local/bin:$PATH").');
            }
          } catch (e: unknown) {
            vscode.window.showErrorMessage(
                `Failed to install Ruyi: ${formatExecError(e)}`);
          }
        });
  });
=======
        try {
          await execAsync(
              `${py} -m pip install -U ruyi`, {timeout: LONG_CMD_TIMEOUT_MS});
          vscode.window.showInformationMessage('Ruyi installation completed.');
        } catch (e: unknown) {
          let stderr = '';
          let message = '';
          if (typeof e === 'object' && e !== null) {
            if ('stderr' in e && typeof (e as {stderr?: unknown}).stderr === 'string') {
              stderr = ((e as {stderr: string}).stderr).trim();
            }
            if ('message' in e && typeof (e as {message?: unknown}).message === 'string') {
              message = ((e as {message: string}).message).trim();
            }
          }
          if (!message) {
            message = String(e).trim();
          }
          vscode.window.showErrorMessage(`Ruyi installation failed: ${
              stderr || message || 'Unknown error.'}`);
        }
      });
>>>>>>> 6fd08844

  context.subscriptions.push(disposable);
}<|MERGE_RESOLUTION|>--- conflicted
+++ resolved
@@ -31,8 +31,7 @@
   return null;
 }
 
-export default function registerInstallCommand(
-    context: vscode.ExtensionContext) {
+export function registerInstallCommand(context: vscode.ExtensionContext) {
   const disposable = vscode.commands.registerCommand('ruyi.install', async () => {
     if (!isSupportedPlatform()) {
       vscode.window.showErrorMessage(
@@ -63,7 +62,6 @@
                 `${py} -m pip install --user -U ruyi`,
                 {timeout: LONG_CMD_TIMEOUT_MS});
 
-<<<<<<< HEAD
             try {
               const {stdout} = await execAsync(`${py} -m ruyi --version`, {
                 timeout: SHORT_CMD_TIMEOUT_MS,
@@ -82,30 +80,6 @@
           }
         });
   });
-=======
-        try {
-          await execAsync(
-              `${py} -m pip install -U ruyi`, {timeout: LONG_CMD_TIMEOUT_MS});
-          vscode.window.showInformationMessage('Ruyi installation completed.');
-        } catch (e: unknown) {
-          let stderr = '';
-          let message = '';
-          if (typeof e === 'object' && e !== null) {
-            if ('stderr' in e && typeof (e as {stderr?: unknown}).stderr === 'string') {
-              stderr = ((e as {stderr: string}).stderr).trim();
-            }
-            if ('message' in e && typeof (e as {message?: unknown}).message === 'string') {
-              message = ((e as {message: string}).message).trim();
-            }
-          }
-          if (!message) {
-            message = String(e).trim();
-          }
-          vscode.window.showErrorMessage(`Ruyi installation failed: ${
-              stderr || message || 'Unknown error.'}`);
-        }
-      });
->>>>>>> 6fd08844
 
   context.subscriptions.push(disposable);
 }